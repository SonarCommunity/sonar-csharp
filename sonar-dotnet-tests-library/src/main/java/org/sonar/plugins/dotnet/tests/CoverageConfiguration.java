--- conflicted
+++ resolved
@@ -41,15 +41,11 @@
     return languageKey;
   }
 
-<<<<<<< HEAD
-  public String globalCacheKey() {
+  String globalCacheKey() {
     return globalCacheKey;
   }
 
-  public String ncover3PropertyKey() {
-=======
   String ncover3PropertyKey() {
->>>>>>> 8a327d5a
     return ncover3PropertyKey;
   }
 
