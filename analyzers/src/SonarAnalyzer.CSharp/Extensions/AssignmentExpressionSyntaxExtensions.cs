--- conflicted
+++ resolved
@@ -21,10 +21,6 @@
 using System.Collections.Immutable;
 using System.Linq;
 using Microsoft.CodeAnalysis;
-<<<<<<< HEAD
-using Microsoft.CodeAnalysis.CSharp;
-=======
->>>>>>> 8de3e55d
 using Microsoft.CodeAnalysis.CSharp.Syntax;
 using StyleCop.Analyzers.Lightup;
 
@@ -144,13 +140,7 @@
         /// Returns a list of nodes, that represent the target (left side) of an assignment. In case of tuple deconstructions, this can be more than one target.
         /// Nested tuple elements are flattened so for <c>(a, (b, c))</c> the list <c>[a, b, c]</c> is returned.
         /// </summary>
-<<<<<<< HEAD
-        public static ImmutableArray<CSharpSyntaxNode> AssignmentTargets(this AssignmentExpressionSyntax assignment)
-=======
-        /// <param name="assignment">The assignment expression.</param>
-        /// <returns>The left side of the assignment. If it is a tuple, the flattened tuple elements are returned.</returns>
         public static ImmutableArray<SyntaxNode> AssignmentTargets(this AssignmentExpressionSyntax assignment)
->>>>>>> 8de3e55d
         {
             var left = assignment.Left;
             if (TupleExpressionSyntaxWrapper.IsInstance(left))
