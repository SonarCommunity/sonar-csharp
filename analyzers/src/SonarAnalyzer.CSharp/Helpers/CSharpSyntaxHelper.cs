--- conflicted
+++ resolved
@@ -293,16 +293,8 @@
         public static bool HasBodyOrExpressionBody(this AccessorDeclarationSyntax node) =>
             node.Body != null || node.ExpressionBody() != null;
 
-<<<<<<< HEAD
-        public static SimpleNameSyntax GetIdentifier(this ExpressionSyntax expression) =>
-            expression switch
-=======
-        public static bool HasBodyOrExpressionBody(this BaseMethodDeclarationSyntax node) =>
-            node?.Body != null || node?.ExpressionBody() != null;
-
         public static SyntaxToken? GetIdentifier(this SyntaxNode node) =>
             node switch
->>>>>>> a1842ad9
             {
                 AliasQualifiedNameSyntax { Alias.Identifier: var identifier } => identifier,
                 ArrayTypeSyntax { ElementType: { } elementType } => GetIdentifier(elementType),
