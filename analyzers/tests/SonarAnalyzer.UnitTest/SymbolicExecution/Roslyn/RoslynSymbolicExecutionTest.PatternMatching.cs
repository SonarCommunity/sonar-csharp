--- conflicted
+++ resolved
@@ -190,12 +190,7 @@
         var setter = new PreProcessTestCheck(OperationKind.ParameterReference, x => x.SetSymbolConstraint(x.Operation.Instance.TrackedSymbol(x.State), TestConstraint.First));
         var validator = SETestContext.CreateCS(code, "object arg", setter).Validator;
         validator.ValidateContainsOperation(OperationKind.RecursivePattern);
-<<<<<<< HEAD
         validator.TagValue("Msg").Should().HaveOnlyConstraint(ObjectConstraint.NotNull, "TestConstraint.First missing, because Constraint from source value should not be propagated to child property");
-=======
-        validator.TagValue("Msg").Should().HaveOnlyConstraint(ObjectConstraint.NotNull);
-        validator.TagValue("Msg").HasConstraint(TestConstraint.First).Should().BeFalse("Constraint from source value should not be propagated to child property");
->>>>>>> 07320938
         validator.TagValue("Ex").Should().HaveOnlyConstraints(TestConstraint.First, ObjectConstraint.NotNull);
         validator.TagValues("End").Should().HaveCount(2).And.OnlyContain(x => x != null && x.HasConstraint(TestConstraint.First));   // 2x because value has different states
     }
@@ -267,15 +262,8 @@
         var setter = new PreProcessTestCheck(OperationKind.ParameterReference, x => x.SetSymbolConstraint(x.Operation.Instance.TrackedSymbol(x.State), TestConstraint.First));
         var validator = SETestContext.CreateCS(code, "object arg", setter).Validator;
         validator.ValidateContainsOperation(OperationKind.DeclarationPattern);
-<<<<<<< HEAD
         validator.TagValue("Value").Should().HaveOnlyConstraint(TestConstraint.First, "'var' only propagates existing constraints and ObjectConstraint is missing");
         validator.TagValue("Arg").Should().HaveOnlyConstraint(TestConstraint.First, "'var' only propagates existing constraints and ObjectConstraint is missing");
-=======
-        validator.TagValue("Value").Should().HaveOnlyConstraint(TestConstraint.First);
-        validator.TagValue("Value").HasConstraint<ObjectConstraint>().Should().BeFalse("'var' only propagates existing constraints");
-        validator.TagValue("Arg").Should().HaveOnlyConstraint(TestConstraint.First);
-        validator.TagValue("Arg").HasConstraint<ObjectConstraint>().Should().BeFalse("'var' only propagates existing constraints");
->>>>>>> 07320938
         validator.TagValues("End").Should().HaveCount(2).And.OnlyContain(x => x != null && x.HasConstraint(TestConstraint.First));     // 2x because value has different states
     }
 
