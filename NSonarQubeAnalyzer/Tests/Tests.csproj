--- conflicted
+++ resolved
@@ -1,451 +1,226 @@
-<<<<<<< HEAD
-﻿<?xml version="1.0" encoding="utf-8"?>
-<Project ToolsVersion="12.0" DefaultTargets="Build" xmlns="http://schemas.microsoft.com/developer/msbuild/2003">
-  <PropertyGroup>
-    <Configuration Condition=" '$(Configuration)' == '' ">Debug</Configuration>
-    <Platform Condition=" '$(Platform)' == '' ">AnyCPU</Platform>
-    <ProjectGuid>{4AC7D054-B645-46D7-9671-D666BCE0C745}</ProjectGuid>
-    <OutputType>Library</OutputType>
-    <AppDesignerFolder>Properties</AppDesignerFolder>
-    <RootNamespace>Tests</RootNamespace>
-    <AssemblyName>Tests</AssemblyName>
-    <TargetFrameworkVersion>v4.5</TargetFrameworkVersion>
-    <FileAlignment>512</FileAlignment>
-    <ProjectTypeGuids>{3AC096D0-A1C2-E12C-1390-A8335801FDAB};{FAE04EC0-301F-11D3-BF4B-00C04F79EFBC}</ProjectTypeGuids>
-    <VisualStudioVersion Condition="'$(VisualStudioVersion)' == ''">10.0</VisualStudioVersion>
-    <VSToolsPath Condition="'$(VSToolsPath)' == ''">$(MSBuildExtensionsPath32)\Microsoft\VisualStudio\v$(VisualStudioVersion)</VSToolsPath>
-    <ReferencePath>$(ProgramFiles)\Common Files\microsoft shared\VSTT\$(VisualStudioVersion)\UITestExtensionPackages</ReferencePath>
-    <IsCodedUITest>False</IsCodedUITest>
-    <TestProjectType>UnitTest</TestProjectType>
-  </PropertyGroup>
-  <PropertyGroup Condition=" '$(Configuration)|$(Platform)' == 'Debug|AnyCPU' ">
-    <DebugSymbols>true</DebugSymbols>
-    <DebugType>full</DebugType>
-    <Optimize>false</Optimize>
-    <OutputPath>bin\Debug\</OutputPath>
-    <DefineConstants>DEBUG;TRACE</DefineConstants>
-    <ErrorReport>prompt</ErrorReport>
-    <WarningLevel>4</WarningLevel>
-  </PropertyGroup>
-  <PropertyGroup Condition=" '$(Configuration)|$(Platform)' == 'Release|AnyCPU' ">
-    <DebugType>pdbonly</DebugType>
-    <Optimize>true</Optimize>
-    <OutputPath>bin\Release\</OutputPath>
-    <DefineConstants>TRACE</DefineConstants>
-    <ErrorReport>prompt</ErrorReport>
-    <WarningLevel>4</WarningLevel>
-  </PropertyGroup>
-  <ItemGroup>
-    <Reference Include="FluentAssertions">
-      <HintPath>..\packages\FluentAssertions.3.2.1\lib\net45\FluentAssertions.dll</HintPath>
-    </Reference>
-    <Reference Include="FluentAssertions.Core">
-      <HintPath>..\packages\FluentAssertions.3.2.1\lib\net45\FluentAssertions.Core.dll</HintPath>
-    </Reference>
-    <Reference Include="Microsoft.CodeAnalysis">
-      <HintPath>..\packages\Microsoft.CodeAnalysis.Common.0.7.4091001-beta\lib\net45\Microsoft.CodeAnalysis.dll</HintPath>
-    </Reference>
-    <Reference Include="Microsoft.CodeAnalysis.CSharp">
-      <HintPath>..\packages\Microsoft.CodeAnalysis.CSharp.0.7.4091001-beta\lib\net45\Microsoft.CodeAnalysis.CSharp.dll</HintPath>
-    </Reference>
-    <Reference Include="Microsoft.CodeAnalysis.CSharp.Desktop">
-      <HintPath>..\packages\Microsoft.CodeAnalysis.CSharp.0.7.4091001-beta\lib\net45\Microsoft.CodeAnalysis.CSharp.Desktop.dll</HintPath>
-    </Reference>
-    <Reference Include="Microsoft.CodeAnalysis.CSharp.Workspaces">
-      <HintPath>..\packages\Microsoft.CodeAnalysis.CSharp.Workspaces.0.7.4091001-beta\lib\net45\Microsoft.CodeAnalysis.CSharp.Workspaces.dll</HintPath>
-    </Reference>
-    <Reference Include="Microsoft.CodeAnalysis.Desktop">
-      <HintPath>..\packages\Microsoft.CodeAnalysis.Common.0.7.4091001-beta\lib\net45\Microsoft.CodeAnalysis.Desktop.dll</HintPath>
-    </Reference>
-    <Reference Include="Microsoft.CodeAnalysis.VisualBasic">
-      <HintPath>..\packages\Microsoft.CodeAnalysis.VisualBasic.0.7.4091001-beta\lib\net45\Microsoft.CodeAnalysis.VisualBasic.dll</HintPath>
-    </Reference>
-    <Reference Include="Microsoft.CodeAnalysis.VisualBasic.Desktop">
-      <HintPath>..\packages\Microsoft.CodeAnalysis.VisualBasic.0.7.4091001-beta\lib\net45\Microsoft.CodeAnalysis.VisualBasic.Desktop.dll</HintPath>
-    </Reference>
-    <Reference Include="Microsoft.CodeAnalysis.VisualBasic.Workspaces">
-      <HintPath>..\packages\Microsoft.CodeAnalysis.VisualBasic.Workspaces.0.7.4091001-beta\lib\net45\Microsoft.CodeAnalysis.VisualBasic.Workspaces.dll</HintPath>
-    </Reference>
-    <Reference Include="Microsoft.CodeAnalysis.Workspaces">
-      <HintPath>..\packages\Microsoft.CodeAnalysis.Workspaces.Common.0.7.4091001-beta\lib\net45\Microsoft.CodeAnalysis.Workspaces.dll</HintPath>
-    </Reference>
-    <Reference Include="System" />
-    <Reference Include="System.Collections.Immutable">
-      <HintPath>..\packages\Microsoft.Bcl.Immutable.1.1.20-beta\lib\portable-net45+win8\System.Collections.Immutable.dll</HintPath>
-    </Reference>
-    <Reference Include="System.Reflection.Metadata">
-      <HintPath>..\packages\Microsoft.Bcl.Metadata.1.0.12-alpha\lib\portable-net45+win8\System.Reflection.Metadata.dll</HintPath>
-    </Reference>
-    <Reference Include="System.Xml" />
-    <Reference Include="System.Xml.Linq" />
-  </ItemGroup>
-  <Choose>
-    <When Condition="('$(VisualStudioVersion)' == '10.0' or '$(VisualStudioVersion)' == '') and '$(TargetFrameworkVersion)' == 'v3.5'">
-      <ItemGroup>
-        <Reference Include="Microsoft.VisualStudio.QualityTools.UnitTestFramework, Version=10.1.0.0, Culture=neutral, PublicKeyToken=b03f5f7f11d50a3a, processorArchitecture=MSIL" />
-      </ItemGroup>
-    </When>
-    <Otherwise>
-      <ItemGroup>
-        <Reference Include="Microsoft.VisualStudio.QualityTools.UnitTestFramework" />
-      </ItemGroup>
-    </Otherwise>
-  </Choose>
-  <ItemGroup>
-    <None Include="TestCases\MagicNumber.cs">
-      <CopyToOutputDirectory>Always</CopyToOutputDirectory>
-    </None>
-    <None Include="TestCases\MethodName.cs">
-      <CopyToOutputDirectory>Always</CopyToOutputDirectory>
-    </None>
-    <None Include="TestCases\ClassName.cs">
-      <CopyToOutputDirectory>Always</CopyToOutputDirectory>
-    </None>
-    <None Include="TestCases\TooManyParameters.cs">
-      <CopyToOutputDirectory>Always</CopyToOutputDirectory>
-    </None>
-    <None Include="TestCases\TooManyLabelsInSwitch.cs">
-      <CopyToOutputDirectory>Always</CopyToOutputDirectory>
-    </None>
-    <None Include="TestCases\LineLength.cs">
-      <CopyToOutputDirectory>Always</CopyToOutputDirectory>
-    </None>
-    <None Include="TestCases\FileLines13.cs">
-      <CopyToOutputDirectory>Always</CopyToOutputDirectory>
-    </None>
-    <None Include="TestCases\FileLines12.cs">
-      <CopyToOutputDirectory>Always</CopyToOutputDirectory>
-    </None>
-    <None Include="TestCases\ForLoopCounterChanged.cs">
-      <CopyToOutputDirectory>Always</CopyToOutputDirectory>
-    </None>
-    <None Include="TestCases\EmptyMethod.cs">
-      <CopyToOutputDirectory>Always</CopyToOutputDirectory>
-    </None>
-    <None Include="TestCases\TabCharacter.cs">
-      <CopyToOutputDirectory>Always</CopyToOutputDirectory>
-    </None>
-    <None Include="TestCases\RightCurlyBraceStartsLine.cs">
-      <CopyToOutputDirectory>Always</CopyToOutputDirectory>
-    </None>
-    <None Include="TestCases\UseCurlyBraces.cs">
-      <CopyToOutputDirectory>Always</CopyToOutputDirectory>
-    </None>
-    <None Include="TestCases\EmptyStatement.cs">
-      <CopyToOutputDirectory>Always</CopyToOutputDirectory>
-    </None>
-    <None Include="TestCases\ElseIfWithoutElse.cs">
-      <CopyToOutputDirectory>Always</CopyToOutputDirectory>
-    </None>
-    <None Include="TestCases\AssignmentInsideSubExpression.cs">
-      <CopyToOutputDirectory>Always</CopyToOutputDirectory>
-    </None>
-    <None Include="TestCases\AsyncAwaitIdentifier.cs">
-      <CopyToOutputDirectory>Always</CopyToOutputDirectory>
-    </None>
-    <None Include="TestCases\IfConditionalAlwaysTrueOrFalse.cs">
-      <CopyToOutputDirectory>Always</CopyToOutputDirectory>
-    </None>
-    <None Include="TestCases\UnnecessaryBooleanLiteral.cs">
-      <CopyToOutputDirectory>Always</CopyToOutputDirectory>
-    </None>
-    <None Include="TestCases\BreakOutsideSwitch.cs">
-      <CopyToOutputDirectory>Always</CopyToOutputDirectory>
-    </None>
-    <None Include="TestCases\AtLeastThreeCasesInSwitch.cs">
-      <CopyToOutputDirectory>Always</CopyToOutputDirectory>
-    </None>
-    <None Include="TestCases\SwitchWithoutDefault.cs">
-      <CopyToOutputDirectory>Always</CopyToOutputDirectory>
-    </None>
-    <Compile Include="Diagnostics\MagicNumberTest.cs" />
-    <Compile Include="Diagnostics\MethodNameTest.cs" />
-    <Compile Include="Diagnostics\EmptyMethodTest.cs" />
-    <Compile Include="Diagnostics\ClassNameTest.cs" />
-    <Compile Include="Diagnostics\TooManyParametersTest.cs" />
-    <Compile Include="Diagnostics\TooManyLabelsInSwitchTest.cs" />
-    <Compile Include="Diagnostics\ForLoopCounterChangedTest.cs" />
-    <Compile Include="Diagnostics\FileLinesTest.cs" />
-    <Compile Include="Diagnostics\LineLengthTest.cs" />
-    <Compile Include="Diagnostics\TabCharacterTest.cs" />
-    <Compile Include="Diagnostics\RightCurlyBraceStartsLineTest.cs" />
-    <Compile Include="Diagnostics\ElseIfWithoutElseTest.cs" />
-    <Compile Include="Diagnostics\AssignmentInsideSubExpressionTest.cs" />
-    <Compile Include="Diagnostics\AsyncAwaitIdentifierTest.cs" />
-    <Compile Include="Diagnostics\UseCurlyBracesTest.cs" />
-    <Compile Include="Diagnostics\IfConditionalAlwaysTrueOrFalseTest.cs" />
-    <Compile Include="Diagnostics\EmptyStatementTest.cs" />
-    <Compile Include="Diagnostics\UnnecessaryBooleanLiteralTest.cs" />
-    <Compile Include="Diagnostics\BreakOutsideSwitchTest.cs" />
-    <Compile Include="Diagnostics\AtLeastThreeCasesInSwitchTest.cs" />
-    <Compile Include="Diagnostics\SwitchWithoutDefaultTest.cs" />
-    <Compile Include="Diagnostics\Verifier.cs" />
-    <Compile Include="MetricsTest.cs" />
-    <Compile Include="Properties\AssemblyInfo.cs" />
-  </ItemGroup>
-  <ItemGroup>
-    <ProjectReference Include="..\NSonarQubeAnalyzer\NSonarQubeAnalyzer.csproj">
-      <Project>{79f0b359-8275-4f3b-b919-82c493b74665}</Project>
-      <Name>NSonarQubeAnalyzer</Name>
-    </ProjectReference>
-    <ProjectReference Include="..\NSonarQubeDiagnostics\NSonarQubeDiagnostics.csproj">
-      <Project>{fd53ca43-433a-40bf-99d2-0356a29c12c5}</Project>
-      <Name>NSonarQubeDiagnostics</Name>
-    </ProjectReference>
-  </ItemGroup>
-  <ItemGroup>
-    <None Include="packages.config" />
-  </ItemGroup>
-  <ItemGroup />
-  <Choose>
-    <When Condition="'$(VisualStudioVersion)' == '10.0' And '$(IsCodedUITest)' == 'True'">
-      <ItemGroup>
-        <Reference Include="Microsoft.VisualStudio.QualityTools.CodedUITestFramework, Version=10.0.0.0, Culture=neutral, PublicKeyToken=b03f5f7f11d50a3a, processorArchitecture=MSIL">
-          <Private>False</Private>
-        </Reference>
-        <Reference Include="Microsoft.VisualStudio.TestTools.UITest.Common, Version=10.0.0.0, Culture=neutral, PublicKeyToken=b03f5f7f11d50a3a, processorArchitecture=MSIL">
-          <Private>False</Private>
-        </Reference>
-        <Reference Include="Microsoft.VisualStudio.TestTools.UITest.Extension, Version=10.0.0.0, Culture=neutral, PublicKeyToken=b03f5f7f11d50a3a, processorArchitecture=MSIL">
-          <Private>False</Private>
-        </Reference>
-        <Reference Include="Microsoft.VisualStudio.TestTools.UITesting, Version=10.0.0.0, Culture=neutral, PublicKeyToken=b03f5f7f11d50a3a, processorArchitecture=MSIL">
-          <Private>False</Private>
-        </Reference>
-      </ItemGroup>
-    </When>
-  </Choose>
-  <Import Project="$(VSToolsPath)\TeamTest\Microsoft.TestTools.targets" Condition="Exists('$(VSToolsPath)\TeamTest\Microsoft.TestTools.targets')" />
-  <Import Project="$(MSBuildToolsPath)\Microsoft.CSharp.targets" />
-=======
-﻿<?xml version="1.0" encoding="utf-8"?>
-<Project ToolsVersion="12.0" DefaultTargets="Build" xmlns="http://schemas.microsoft.com/developer/msbuild/2003">
-  <PropertyGroup>
-    <Configuration Condition=" '$(Configuration)' == '' ">Debug</Configuration>
-    <Platform Condition=" '$(Platform)' == '' ">AnyCPU</Platform>
-    <ProjectGuid>{4AC7D054-B645-46D7-9671-D666BCE0C745}</ProjectGuid>
-    <OutputType>Library</OutputType>
-    <AppDesignerFolder>Properties</AppDesignerFolder>
-    <RootNamespace>Tests</RootNamespace>
-    <AssemblyName>Tests</AssemblyName>
-    <TargetFrameworkVersion>v4.5</TargetFrameworkVersion>
-    <FileAlignment>512</FileAlignment>
-    <ProjectTypeGuids>{3AC096D0-A1C2-E12C-1390-A8335801FDAB};{FAE04EC0-301F-11D3-BF4B-00C04F79EFBC}</ProjectTypeGuids>
-    <VisualStudioVersion Condition="'$(VisualStudioVersion)' == ''">10.0</VisualStudioVersion>
-    <VSToolsPath Condition="'$(VSToolsPath)' == ''">$(MSBuildExtensionsPath32)\Microsoft\VisualStudio\v$(VisualStudioVersion)</VSToolsPath>
-    <ReferencePath>$(ProgramFiles)\Common Files\microsoft shared\VSTT\$(VisualStudioVersion)\UITestExtensionPackages</ReferencePath>
-    <IsCodedUITest>False</IsCodedUITest>
-    <TestProjectType>UnitTest</TestProjectType>
-  </PropertyGroup>
-  <PropertyGroup Condition=" '$(Configuration)|$(Platform)' == 'Debug|AnyCPU' ">
-    <DebugSymbols>true</DebugSymbols>
-    <DebugType>full</DebugType>
-    <Optimize>false</Optimize>
-    <OutputPath>bin\Debug\</OutputPath>
-    <DefineConstants>DEBUG;TRACE</DefineConstants>
-    <ErrorReport>prompt</ErrorReport>
-    <WarningLevel>4</WarningLevel>
-  </PropertyGroup>
-  <PropertyGroup Condition=" '$(Configuration)|$(Platform)' == 'Release|AnyCPU' ">
-    <DebugType>pdbonly</DebugType>
-    <Optimize>true</Optimize>
-    <OutputPath>bin\Release\</OutputPath>
-    <DefineConstants>TRACE</DefineConstants>
-    <ErrorReport>prompt</ErrorReport>
-    <WarningLevel>4</WarningLevel>
-  </PropertyGroup>
-  <ItemGroup>
-    <Reference Include="FluentAssertions">
-      <HintPath>..\packages\FluentAssertions.3.2.1\lib\net45\FluentAssertions.dll</HintPath>
-    </Reference>
-    <Reference Include="FluentAssertions.Core">
-      <HintPath>..\packages\FluentAssertions.3.2.1\lib\net45\FluentAssertions.Core.dll</HintPath>
-    </Reference>
-    <Reference Include="Microsoft.CodeAnalysis">
-      <HintPath>..\packages\Microsoft.CodeAnalysis.Common.0.7.4091001-beta\lib\net45\Microsoft.CodeAnalysis.dll</HintPath>
-    </Reference>
-    <Reference Include="Microsoft.CodeAnalysis.CSharp">
-      <HintPath>..\packages\Microsoft.CodeAnalysis.CSharp.0.7.4091001-beta\lib\net45\Microsoft.CodeAnalysis.CSharp.dll</HintPath>
-    </Reference>
-    <Reference Include="Microsoft.CodeAnalysis.CSharp.Desktop">
-      <HintPath>..\packages\Microsoft.CodeAnalysis.CSharp.0.7.4091001-beta\lib\net45\Microsoft.CodeAnalysis.CSharp.Desktop.dll</HintPath>
-    </Reference>
-    <Reference Include="Microsoft.CodeAnalysis.CSharp.Workspaces">
-      <HintPath>..\packages\Microsoft.CodeAnalysis.CSharp.Workspaces.0.7.4091001-beta\lib\net45\Microsoft.CodeAnalysis.CSharp.Workspaces.dll</HintPath>
-    </Reference>
-    <Reference Include="Microsoft.CodeAnalysis.Desktop">
-      <HintPath>..\packages\Microsoft.CodeAnalysis.Common.0.7.4091001-beta\lib\net45\Microsoft.CodeAnalysis.Desktop.dll</HintPath>
-    </Reference>
-    <Reference Include="Microsoft.CodeAnalysis.VisualBasic">
-      <HintPath>..\packages\Microsoft.CodeAnalysis.VisualBasic.0.7.4091001-beta\lib\net45\Microsoft.CodeAnalysis.VisualBasic.dll</HintPath>
-    </Reference>
-    <Reference Include="Microsoft.CodeAnalysis.VisualBasic.Desktop">
-      <HintPath>..\packages\Microsoft.CodeAnalysis.VisualBasic.0.7.4091001-beta\lib\net45\Microsoft.CodeAnalysis.VisualBasic.Desktop.dll</HintPath>
-    </Reference>
-    <Reference Include="Microsoft.CodeAnalysis.VisualBasic.Workspaces">
-      <HintPath>..\packages\Microsoft.CodeAnalysis.VisualBasic.Workspaces.0.7.4091001-beta\lib\net45\Microsoft.CodeAnalysis.VisualBasic.Workspaces.dll</HintPath>
-    </Reference>
-    <Reference Include="Microsoft.CodeAnalysis.Workspaces">
-      <HintPath>..\packages\Microsoft.CodeAnalysis.Workspaces.Common.0.7.4091001-beta\lib\net45\Microsoft.CodeAnalysis.Workspaces.dll</HintPath>
-    </Reference>
-    <Reference Include="System" />
-    <Reference Include="System.Collections.Immutable">
-      <HintPath>..\packages\Microsoft.Bcl.Immutable.1.1.20-beta\lib\portable-net45+win8\System.Collections.Immutable.dll</HintPath>
-    </Reference>
-    <Reference Include="System.Reflection.Metadata">
-      <HintPath>..\packages\Microsoft.Bcl.Metadata.1.0.12-alpha\lib\portable-net45+win8\System.Reflection.Metadata.dll</HintPath>
-    </Reference>
-    <Reference Include="System.Xml" />
-    <Reference Include="System.Xml.Linq" />
-  </ItemGroup>
-  <Choose>
-    <When Condition="('$(VisualStudioVersion)' == '10.0' or '$(VisualStudioVersion)' == '') and '$(TargetFrameworkVersion)' == 'v3.5'">
-      <ItemGroup>
-        <Reference Include="Microsoft.VisualStudio.QualityTools.UnitTestFramework, Version=10.1.0.0, Culture=neutral, PublicKeyToken=b03f5f7f11d50a3a, processorArchitecture=MSIL" />
-      </ItemGroup>
-    </When>
-    <Otherwise>
-      <ItemGroup>
-        <Reference Include="Microsoft.VisualStudio.QualityTools.UnitTestFramework" />
-      </ItemGroup>
-    </Otherwise>
-  </Choose>
-  <ItemGroup>
-    <None Include="TestCases\EmptyNestedBlock.cs">
-      <CopyToOutputDirectory>Always</CopyToOutputDirectory>
-    </None>
-    <None Include="TestCases\ExpressionComplexity.cs">
-      <CopyToOutputDirectory>Always</CopyToOutputDirectory>
-    </None>
-    <None Include="TestCases\MagicNumber.cs">
-      <CopyToOutputDirectory>Always</CopyToOutputDirectory>
-    </None>
-    <None Include="TestCases\MethodName.cs">
-      <CopyToOutputDirectory>Always</CopyToOutputDirectory>
-    </None>
-    <None Include="TestCases\ClassName.cs">
-      <CopyToOutputDirectory>Always</CopyToOutputDirectory>
-    </None>
-    <None Include="TestCases\TooManyParameters.cs">
-      <CopyToOutputDirectory>Always</CopyToOutputDirectory>
-    </None>
-    <None Include="TestCases\TooManyLabelsInSwitch.cs">
-      <CopyToOutputDirectory>Always</CopyToOutputDirectory>
-    </None>
-    <None Include="TestCases\LineLength.cs">
-      <CopyToOutputDirectory>Always</CopyToOutputDirectory>
-    </None>
-    <None Include="TestCases\FileLines13.cs">
-      <CopyToOutputDirectory>Always</CopyToOutputDirectory>
-    </None>
-    <None Include="TestCases\FileLines12.cs">
-      <CopyToOutputDirectory>Always</CopyToOutputDirectory>
-    </None>
-    <None Include="TestCases\ForLoopCounterChanged.cs">
-      <CopyToOutputDirectory>Always</CopyToOutputDirectory>
-    </None>
-    <None Include="TestCases\EmptyMethod.cs">
-      <CopyToOutputDirectory>Always</CopyToOutputDirectory>
-    </None>
-    <None Include="TestCases\TabCharacter.cs">
-      <CopyToOutputDirectory>Always</CopyToOutputDirectory>
-    </None>
-    <None Include="TestCases\RightCurlyBraceStartsLine.cs">
-      <CopyToOutputDirectory>Always</CopyToOutputDirectory>
-    </None>
-    <None Include="TestCases\UseCurlyBraces.cs">
-      <CopyToOutputDirectory>Always</CopyToOutputDirectory>
-    </None>
-    <None Include="TestCases\EmptyStatement.cs">
-      <CopyToOutputDirectory>Always</CopyToOutputDirectory>
-    </None>
-    <None Include="TestCases\ElseIfWithoutElse.cs">
-      <CopyToOutputDirectory>Always</CopyToOutputDirectory>
-    </None>
-    <None Include="TestCases\AssignmentInsideSubExpression.cs">
-      <CopyToOutputDirectory>Always</CopyToOutputDirectory>
-    </None>
-    <None Include="TestCases\AsyncAwaitIdentifier.cs">
-      <CopyToOutputDirectory>Always</CopyToOutputDirectory>
-    </None>
-    <None Include="TestCases\IfConditionalAlwaysTrueOrFalse.cs">
-      <CopyToOutputDirectory>Always</CopyToOutputDirectory>
-    </None>
-    <None Include="TestCases\UnnecessaryBooleanLiteral.cs">
-      <CopyToOutputDirectory>Always</CopyToOutputDirectory>
-    </None>
-    <None Include="TestCases\BreakOutsideSwitch.cs">
-      <CopyToOutputDirectory>Always</CopyToOutputDirectory>
-    </None>
-    <None Include="TestCases\AtLeastThreeCasesInSwitch.cs">
-      <CopyToOutputDirectory>Always</CopyToOutputDirectory>
-    </None>
-    <None Include="TestCases\SwitchWithoutDefault.cs">
-      <CopyToOutputDirectory>Always</CopyToOutputDirectory>
-    </None>
-    <Compile Include="Diagnostics\EmptyNestedBlockTest.cs" />
-    <Compile Include="Diagnostics\ExpressionComplexityTest.cs" />
-    <Compile Include="Diagnostics\MagicNumberTest.cs" />
-    <Compile Include="Diagnostics\MethodNameTest.cs" />
-    <Compile Include="Diagnostics\EmptyMethodTest.cs" />
-    <Compile Include="Diagnostics\ClassNameTest.cs" />
-    <Compile Include="Diagnostics\TooManyParametersTest.cs" />
-    <Compile Include="Diagnostics\TooManyLabelsInSwitchTest.cs" />
-    <Compile Include="Diagnostics\ForLoopCounterChangedTest.cs" />
-    <Compile Include="Diagnostics\FileLinesTest.cs" />
-    <Compile Include="Diagnostics\LineLengthTest.cs" />
-    <Compile Include="Diagnostics\TabCharacterTest.cs" />
-    <Compile Include="Diagnostics\RightCurlyBraceStartsLineTest.cs" />
-    <Compile Include="Diagnostics\ElseIfWithoutElseTest.cs" />
-    <Compile Include="Diagnostics\AssignmentInsideSubExpressionTest.cs" />
-    <Compile Include="Diagnostics\AsyncAwaitIdentifierTest.cs" />
-    <Compile Include="Diagnostics\UseCurlyBracesTest.cs" />
-    <Compile Include="Diagnostics\IfConditionalAlwaysTrueOrFalseTest.cs" />
-    <Compile Include="Diagnostics\EmptyStatementTest.cs" />
-    <Compile Include="Diagnostics\UnnecessaryBooleanLiteralTest.cs" />
-    <Compile Include="Diagnostics\BreakOutsideSwitchTest.cs" />
-    <Compile Include="Diagnostics\AtLeastThreeCasesInSwitchTest.cs" />
-    <Compile Include="Diagnostics\SwitchWithoutDefaultTest.cs" />
-    <Compile Include="Diagnostics\Verifier.cs" />
-    <Compile Include="MetricsTest.cs" />
-    <Compile Include="Properties\AssemblyInfo.cs" />
-  </ItemGroup>
-  <ItemGroup>
-    <ProjectReference Include="..\NSonarQubeAnalyzer\NSonarQubeAnalyzer.csproj">
-      <Project>{79f0b359-8275-4f3b-b919-82c493b74665}</Project>
-      <Name>NSonarQubeAnalyzer</Name>
-    </ProjectReference>
-  </ItemGroup>
-  <ItemGroup>
-    <None Include="packages.config" />
-  </ItemGroup>
-  <ItemGroup />
-  <Choose>
-    <When Condition="'$(VisualStudioVersion)' == '10.0' And '$(IsCodedUITest)' == 'True'">
-      <ItemGroup>
-        <Reference Include="Microsoft.VisualStudio.QualityTools.CodedUITestFramework, Version=10.0.0.0, Culture=neutral, PublicKeyToken=b03f5f7f11d50a3a, processorArchitecture=MSIL">
-          <Private>False</Private>
-        </Reference>
-        <Reference Include="Microsoft.VisualStudio.TestTools.UITest.Common, Version=10.0.0.0, Culture=neutral, PublicKeyToken=b03f5f7f11d50a3a, processorArchitecture=MSIL">
-          <Private>False</Private>
-        </Reference>
-        <Reference Include="Microsoft.VisualStudio.TestTools.UITest.Extension, Version=10.0.0.0, Culture=neutral, PublicKeyToken=b03f5f7f11d50a3a, processorArchitecture=MSIL">
-          <Private>False</Private>
-        </Reference>
-        <Reference Include="Microsoft.VisualStudio.TestTools.UITesting, Version=10.0.0.0, Culture=neutral, PublicKeyToken=b03f5f7f11d50a3a, processorArchitecture=MSIL">
-          <Private>False</Private>
-        </Reference>
-      </ItemGroup>
-    </When>
-  </Choose>
-  <Import Project="$(VSToolsPath)\TeamTest\Microsoft.TestTools.targets" Condition="Exists('$(VSToolsPath)\TeamTest\Microsoft.TestTools.targets')" />
-  <Import Project="$(MSBuildToolsPath)\Microsoft.CSharp.targets" />
->>>>>>> 19562bd8
-  <!-- To modify your build process, add your task inside one of the targets below and uncomment it. 
-       Other similar extension points exist, see Microsoft.Common.targets.
-  <Target Name="BeforeBuild">
-  </Target>
-  <Target Name="AfterBuild">
-  </Target>
-  -->
+﻿<?xml version="1.0" encoding="utf-8"?>
+<Project ToolsVersion="12.0" DefaultTargets="Build" xmlns="http://schemas.microsoft.com/developer/msbuild/2003">
+  <PropertyGroup>
+    <Configuration Condition=" '$(Configuration)' == '' ">Debug</Configuration>
+    <Platform Condition=" '$(Platform)' == '' ">AnyCPU</Platform>
+    <ProjectGuid>{4AC7D054-B645-46D7-9671-D666BCE0C745}</ProjectGuid>
+    <OutputType>Library</OutputType>
+    <AppDesignerFolder>Properties</AppDesignerFolder>
+    <RootNamespace>Tests</RootNamespace>
+    <AssemblyName>Tests</AssemblyName>
+    <TargetFrameworkVersion>v4.5</TargetFrameworkVersion>
+    <FileAlignment>512</FileAlignment>
+    <ProjectTypeGuids>{3AC096D0-A1C2-E12C-1390-A8335801FDAB};{FAE04EC0-301F-11D3-BF4B-00C04F79EFBC}</ProjectTypeGuids>
+    <VisualStudioVersion Condition="'$(VisualStudioVersion)' == ''">10.0</VisualStudioVersion>
+    <VSToolsPath Condition="'$(VSToolsPath)' == ''">$(MSBuildExtensionsPath32)\Microsoft\VisualStudio\v$(VisualStudioVersion)</VSToolsPath>
+    <ReferencePath>$(ProgramFiles)\Common Files\microsoft shared\VSTT\$(VisualStudioVersion)\UITestExtensionPackages</ReferencePath>
+    <IsCodedUITest>False</IsCodedUITest>
+    <TestProjectType>UnitTest</TestProjectType>
+  </PropertyGroup>
+  <PropertyGroup Condition=" '$(Configuration)|$(Platform)' == 'Debug|AnyCPU' ">
+    <DebugSymbols>true</DebugSymbols>
+    <DebugType>full</DebugType>
+    <Optimize>false</Optimize>
+    <OutputPath>bin\Debug\</OutputPath>
+    <DefineConstants>DEBUG;TRACE</DefineConstants>
+    <ErrorReport>prompt</ErrorReport>
+    <WarningLevel>4</WarningLevel>
+  </PropertyGroup>
+  <PropertyGroup Condition=" '$(Configuration)|$(Platform)' == 'Release|AnyCPU' ">
+    <DebugType>pdbonly</DebugType>
+    <Optimize>true</Optimize>
+    <OutputPath>bin\Release\</OutputPath>
+    <DefineConstants>TRACE</DefineConstants>
+    <ErrorReport>prompt</ErrorReport>
+    <WarningLevel>4</WarningLevel>
+  </PropertyGroup>
+  <ItemGroup>
+    <Reference Include="FluentAssertions">
+      <HintPath>..\packages\FluentAssertions.3.2.1\lib\net45\FluentAssertions.dll</HintPath>
+    </Reference>
+    <Reference Include="FluentAssertions.Core">
+      <HintPath>..\packages\FluentAssertions.3.2.1\lib\net45\FluentAssertions.Core.dll</HintPath>
+    </Reference>
+    <Reference Include="Microsoft.CodeAnalysis">
+      <HintPath>..\packages\Microsoft.CodeAnalysis.Common.0.7.4091001-beta\lib\net45\Microsoft.CodeAnalysis.dll</HintPath>
+    </Reference>
+    <Reference Include="Microsoft.CodeAnalysis.CSharp">
+      <HintPath>..\packages\Microsoft.CodeAnalysis.CSharp.0.7.4091001-beta\lib\net45\Microsoft.CodeAnalysis.CSharp.dll</HintPath>
+    </Reference>
+    <Reference Include="Microsoft.CodeAnalysis.CSharp.Desktop">
+      <HintPath>..\packages\Microsoft.CodeAnalysis.CSharp.0.7.4091001-beta\lib\net45\Microsoft.CodeAnalysis.CSharp.Desktop.dll</HintPath>
+    </Reference>
+    <Reference Include="Microsoft.CodeAnalysis.CSharp.Workspaces">
+      <HintPath>..\packages\Microsoft.CodeAnalysis.CSharp.Workspaces.0.7.4091001-beta\lib\net45\Microsoft.CodeAnalysis.CSharp.Workspaces.dll</HintPath>
+    </Reference>
+    <Reference Include="Microsoft.CodeAnalysis.Desktop">
+      <HintPath>..\packages\Microsoft.CodeAnalysis.Common.0.7.4091001-beta\lib\net45\Microsoft.CodeAnalysis.Desktop.dll</HintPath>
+    </Reference>
+    <Reference Include="Microsoft.CodeAnalysis.VisualBasic">
+      <HintPath>..\packages\Microsoft.CodeAnalysis.VisualBasic.0.7.4091001-beta\lib\net45\Microsoft.CodeAnalysis.VisualBasic.dll</HintPath>
+    </Reference>
+    <Reference Include="Microsoft.CodeAnalysis.VisualBasic.Desktop">
+      <HintPath>..\packages\Microsoft.CodeAnalysis.VisualBasic.0.7.4091001-beta\lib\net45\Microsoft.CodeAnalysis.VisualBasic.Desktop.dll</HintPath>
+    </Reference>
+    <Reference Include="Microsoft.CodeAnalysis.VisualBasic.Workspaces">
+      <HintPath>..\packages\Microsoft.CodeAnalysis.VisualBasic.Workspaces.0.7.4091001-beta\lib\net45\Microsoft.CodeAnalysis.VisualBasic.Workspaces.dll</HintPath>
+    </Reference>
+    <Reference Include="Microsoft.CodeAnalysis.Workspaces">
+      <HintPath>..\packages\Microsoft.CodeAnalysis.Workspaces.Common.0.7.4091001-beta\lib\net45\Microsoft.CodeAnalysis.Workspaces.dll</HintPath>
+    </Reference>
+    <Reference Include="System" />
+    <Reference Include="System.Collections.Immutable">
+      <HintPath>..\packages\Microsoft.Bcl.Immutable.1.1.20-beta\lib\portable-net45+win8\System.Collections.Immutable.dll</HintPath>
+    </Reference>
+    <Reference Include="System.Reflection.Metadata">
+      <HintPath>..\packages\Microsoft.Bcl.Metadata.1.0.12-alpha\lib\portable-net45+win8\System.Reflection.Metadata.dll</HintPath>
+    </Reference>
+    <Reference Include="System.Xml" />
+    <Reference Include="System.Xml.Linq" />
+  </ItemGroup>
+  <Choose>
+    <When Condition="('$(VisualStudioVersion)' == '10.0' or '$(VisualStudioVersion)' == '') and '$(TargetFrameworkVersion)' == 'v3.5'">
+      <ItemGroup>
+        <Reference Include="Microsoft.VisualStudio.QualityTools.UnitTestFramework, Version=10.1.0.0, Culture=neutral, PublicKeyToken=b03f5f7f11d50a3a, processorArchitecture=MSIL" />
+      </ItemGroup>
+    </When>
+    <Otherwise>
+      <ItemGroup>
+        <Reference Include="Microsoft.VisualStudio.QualityTools.UnitTestFramework" />
+      </ItemGroup>
+    </Otherwise>
+  </Choose>
+  <ItemGroup>
+    <None Include="TestCases\MagicNumber.cs">
+      <CopyToOutputDirectory>Always</CopyToOutputDirectory>
+    </None>
+    <None Include="TestCases\MethodName.cs">
+      <CopyToOutputDirectory>Always</CopyToOutputDirectory>
+    </None>
+    <None Include="TestCases\ClassName.cs">
+      <CopyToOutputDirectory>Always</CopyToOutputDirectory>
+    </None>
+    <None Include="TestCases\TooManyParameters.cs">
+      <CopyToOutputDirectory>Always</CopyToOutputDirectory>
+    </None>
+    <None Include="TestCases\TooManyLabelsInSwitch.cs">
+      <CopyToOutputDirectory>Always</CopyToOutputDirectory>
+    </None>
+    <None Include="TestCases\LineLength.cs">
+      <CopyToOutputDirectory>Always</CopyToOutputDirectory>
+    </None>
+    <None Include="TestCases\FileLines13.cs">
+      <CopyToOutputDirectory>Always</CopyToOutputDirectory>
+    </None>
+    <None Include="TestCases\FileLines12.cs">
+      <CopyToOutputDirectory>Always</CopyToOutputDirectory>
+    </None>
+    <None Include="TestCases\ForLoopCounterChanged.cs">
+      <CopyToOutputDirectory>Always</CopyToOutputDirectory>
+    </None>
+    <None Include="TestCases\EmptyMethod.cs">
+      <CopyToOutputDirectory>Always</CopyToOutputDirectory>
+    </None>
+    <None Include="TestCases\TabCharacter.cs">
+      <CopyToOutputDirectory>Always</CopyToOutputDirectory>
+    </None>
+    <None Include="TestCases\RightCurlyBraceStartsLine.cs">
+      <CopyToOutputDirectory>Always</CopyToOutputDirectory>
+    </None>
+    <None Include="TestCases\UseCurlyBraces.cs">
+      <CopyToOutputDirectory>Always</CopyToOutputDirectory>
+    </None>
+    <None Include="TestCases\EmptyStatement.cs">
+      <CopyToOutputDirectory>Always</CopyToOutputDirectory>
+    </None>
+    <None Include="TestCases\ElseIfWithoutElse.cs">
+      <CopyToOutputDirectory>Always</CopyToOutputDirectory>
+    </None>
+    <None Include="TestCases\AssignmentInsideSubExpression.cs">
+      <CopyToOutputDirectory>Always</CopyToOutputDirectory>
+    </None>
+    <None Include="TestCases\AsyncAwaitIdentifier.cs">
+      <CopyToOutputDirectory>Always</CopyToOutputDirectory>
+    </None>
+    <None Include="TestCases\IfConditionalAlwaysTrueOrFalse.cs">
+      <CopyToOutputDirectory>Always</CopyToOutputDirectory>
+    </None>
+    <None Include="TestCases\UnnecessaryBooleanLiteral.cs">
+      <CopyToOutputDirectory>Always</CopyToOutputDirectory>
+    </None>
+    <None Include="TestCases\BreakOutsideSwitch.cs">
+      <CopyToOutputDirectory>Always</CopyToOutputDirectory>
+    </None>
+    <None Include="TestCases\AtLeastThreeCasesInSwitch.cs">
+      <CopyToOutputDirectory>Always</CopyToOutputDirectory>
+    </None>
+    <None Include="TestCases\SwitchWithoutDefault.cs">
+      <CopyToOutputDirectory>Always</CopyToOutputDirectory>
+    </None>
+    <Compile Include="Diagnostics\MagicNumberTest.cs" />
+    <Compile Include="Diagnostics\MethodNameTest.cs" />
+    <Compile Include="Diagnostics\EmptyMethodTest.cs" />
+    <Compile Include="Diagnostics\ClassNameTest.cs" />
+    <Compile Include="Diagnostics\TooManyParametersTest.cs" />
+    <Compile Include="Diagnostics\TooManyLabelsInSwitchTest.cs" />
+    <Compile Include="Diagnostics\ForLoopCounterChangedTest.cs" />
+    <Compile Include="Diagnostics\FileLinesTest.cs" />
+    <Compile Include="Diagnostics\LineLengthTest.cs" />
+    <Compile Include="Diagnostics\TabCharacterTest.cs" />
+    <Compile Include="Diagnostics\RightCurlyBraceStartsLineTest.cs" />
+    <Compile Include="Diagnostics\ElseIfWithoutElseTest.cs" />
+    <Compile Include="Diagnostics\AssignmentInsideSubExpressionTest.cs" />
+    <Compile Include="Diagnostics\AsyncAwaitIdentifierTest.cs" />
+    <Compile Include="Diagnostics\UseCurlyBracesTest.cs" />
+    <Compile Include="Diagnostics\IfConditionalAlwaysTrueOrFalseTest.cs" />
+    <Compile Include="Diagnostics\EmptyStatementTest.cs" />
+    <Compile Include="Diagnostics\UnnecessaryBooleanLiteralTest.cs" />
+    <Compile Include="Diagnostics\BreakOutsideSwitchTest.cs" />
+    <Compile Include="Diagnostics\AtLeastThreeCasesInSwitchTest.cs" />
+    <Compile Include="Diagnostics\SwitchWithoutDefaultTest.cs" />
+    <Compile Include="Diagnostics\Verifier.cs" />
+    <Compile Include="MetricsTest.cs" />
+    <Compile Include="Properties\AssemblyInfo.cs" />
+  </ItemGroup>
+  <ItemGroup>
+    <ProjectReference Include="..\NSonarQubeAnalyzer\NSonarQubeAnalyzer.csproj">
+      <Project>{79f0b359-8275-4f3b-b919-82c493b74665}</Project>
+      <Name>NSonarQubeAnalyzer</Name>
+    </ProjectReference>
+    <ProjectReference Include="..\NSonarQubeDiagnostics\NSonarQubeDiagnostics.csproj">
+      <Project>{fd53ca43-433a-40bf-99d2-0356a29c12c5}</Project>
+      <Name>NSonarQubeDiagnostics</Name>
+    </ProjectReference>
+  </ItemGroup>
+  <ItemGroup>
+    <None Include="packages.config" />
+  </ItemGroup>
+  <ItemGroup />
+  <Choose>
+    <When Condition="'$(VisualStudioVersion)' == '10.0' And '$(IsCodedUITest)' == 'True'">
+      <ItemGroup>
+        <Reference Include="Microsoft.VisualStudio.QualityTools.CodedUITestFramework, Version=10.0.0.0, Culture=neutral, PublicKeyToken=b03f5f7f11d50a3a, processorArchitecture=MSIL">
+          <Private>False</Private>
+        </Reference>
+        <Reference Include="Microsoft.VisualStudio.TestTools.UITest.Common, Version=10.0.0.0, Culture=neutral, PublicKeyToken=b03f5f7f11d50a3a, processorArchitecture=MSIL">
+          <Private>False</Private>
+        </Reference>
+        <Reference Include="Microsoft.VisualStudio.TestTools.UITest.Extension, Version=10.0.0.0, Culture=neutral, PublicKeyToken=b03f5f7f11d50a3a, processorArchitecture=MSIL">
+          <Private>False</Private>
+        </Reference>
+        <Reference Include="Microsoft.VisualStudio.TestTools.UITesting, Version=10.0.0.0, Culture=neutral, PublicKeyToken=b03f5f7f11d50a3a, processorArchitecture=MSIL">
+          <Private>False</Private>
+        </Reference>
+      </ItemGroup>
+    </When>
+  </Choose>
+  <Import Project="$(VSToolsPath)\TeamTest\Microsoft.TestTools.targets" Condition="Exists('$(VSToolsPath)\TeamTest\Microsoft.TestTools.targets')" />
+  <Import Project="$(MSBuildToolsPath)\Microsoft.CSharp.targets" />
+  <!-- To modify your build process, add your task inside one of the targets below and uncomment it. 
+       Other similar extension points exist, see Microsoft.Common.targets.
+  <Target Name="BeforeBuild">
+  </Target>
+  <Target Name="AfterBuild">
+  </Target>
+  -->
 </Project>