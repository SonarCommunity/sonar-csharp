namespace NSonarQubeAnalyzer
{
    using Microsoft.CodeAnalysis;
    using Microsoft.CodeAnalysis.CSharp;
    using Microsoft.CodeAnalysis.Diagnostics;
    using System;
    using System.Collections.Immutable;
    using System.IO;
    using System.Linq;
    using System.Reflection;
    using System.Text;
    using System.Xml;
    using System.Xml.Linq;

    public class Program
    {
        public static void Main(string[] args)
        {
            var xmlIn = XDocument.Load(args[0]);
            var settings = (from e in xmlIn.Descendants("Setting")
                            select new { Key = e.Element("Key").Value, Value = e.Element("Value").Value })
                           .ToImmutableDictionary(e => e.Key, e => e.Value);
            var files = from e in xmlIn.Descendants("File")
                        select e.Value;
            bool ignoreHeaderComments = "true".Equals(settings["sonar.cs.ignoreHeaderComments"]);

            ImmutableArray<DiagnosticAnalyzer> activatedRules = ConfigureActivatedRules(xmlIn);

            var diagnosticsRunner = new DiagnosticsRunner(activatedRules);

            var xmlOutSettings = new XmlWriterSettings { Encoding = Encoding.UTF8, Indent = true, IndentChars = "  " };

<<<<<<< HEAD
=======
            var commentRegexpRules = from e in xmlIn.Descendants("Rule")
                                     where "CommentRegularExpression".Equals((e.Elements("ParentKey").SingleOrDefault() ?? XElement.Parse("<Dummy />")).Value)
                                     select e;
            if (commentRegexpRules.Any())
            {
                var builder = ImmutableArray.CreateBuilder<CommentRegularExpressionRule>();
                foreach (var commentRegexpRule in commentRegexpRules)
                {
                    string key = commentRegexpRule.Elements("Key").Single().Value;
                    var parameters = commentRegexpRule.Descendants("Parameter");
                    string message = (from e in parameters
                                      where "message".Equals(e.Elements("Key").Single().Value)
                                      select e.Elements("Value").Single().Value)
                                  .Single();
                    string regularExpression = (from e in parameters
                                                where "regularExpression".Equals(e.Elements("Key").Single().Value)
                                                select e.Elements("Value").Single().Value)
                                  .Single();

                    builder.Add(
                        new CommentRegularExpressionRule
                        {
                            // TODO: Add rule description
                            Descriptor = new DiagnosticDescriptor(key, "TODO", message, "SonarQube", DiagnosticSeverity.Warning, true),
                            RegularExpression = regularExpression
                        });

                    var diagnostic = new CommentRegularExpression();
                    diagnostic.Rules = builder.ToImmutable();
                    diagnosticAnalyzersBuilder.Add(diagnostic);
                }
            }
            if (rules.Contains("FunctionComplexity"))
            {
                var parameters = from e in xmlIn.Descendants("Rule")
                                 where "FunctionComplexity".Equals(e.Elements("Key").Single().Value)
                                 select e.Descendants("Parameter");
                var maximum = (from e in parameters
                               where "maximumFunctionComplexityThreshold".Equals(e.Elements("Key").Single().Value)
                               select e.Elements("Value").Single().Value)
                              .Single();

                var diagnostic = new FunctionComplexity();
                diagnostic.Maximum = int.Parse(maximum);
                diagnosticAnalyzersBuilder.Add(diagnostic);
            }

            var diagnosticsRunner = new DiagnosticsRunner(diagnosticAnalyzersBuilder.ToImmutableArray());

            var xmlOutSettings = new XmlWriterSettings();
            xmlOutSettings.Encoding = Encoding.UTF8;
            xmlOutSettings.Indent = true;
            xmlOutSettings.IndentChars = "  ";
>>>>>>> 259fc77b
            using (var xmlOut = XmlWriter.Create(args[1], xmlOutSettings))
            {
                xmlOut.WriteComment("This XML format is not an API");
                xmlOut.WriteStartElement("AnalysisOutput");

                xmlOut.WriteStartElement("Files");
                foreach (var file in files)
                {
                    xmlOut.WriteStartElement("File");
                    xmlOut.WriteElementString("Path", file);

                    SyntaxTree syntaxTree = CSharpSyntaxTree.ParseText(File.ReadAllText(file, Encoding.UTF8));
                    Metrics metrics = new Metrics(syntaxTree);
                    xmlOut.WriteStartElement("Metrics");

                    xmlOut.WriteElementString("Lines", metrics.Lines().ToString());
                    xmlOut.WriteElementString("Classes", metrics.Classes().ToString());
                    xmlOut.WriteElementString("Accessors", metrics.Accessors().ToString());
                    xmlOut.WriteElementString("Statements", metrics.Statements().ToString());
                    xmlOut.WriteElementString("Functions", metrics.Functions().ToString());
                    xmlOut.WriteElementString("PublicApi", metrics.PublicApi().ToString());
                    xmlOut.WriteElementString("PublicUndocumentedApi", metrics.PublicUndocumentedApi().ToString());

                    var complexity = metrics.Complexity();
                    xmlOut.WriteElementString("Complexity", complexity.ToString());

                    // TODO This is a bit ridiculous, but is how SonarQube works
                    var fileComplexityDistribution = new Distribution(0, 5, 10, 20, 30, 60, 90);
                    fileComplexityDistribution.Add(complexity);
                    xmlOut.WriteElementString("FileComplexityDistribution", fileComplexityDistribution.ToString());

                    xmlOut.WriteElementString("FunctionComplexityDistribution", metrics.FunctionComplexityDistribution().ToString());

                    FileComments comments = metrics.Comments(ignoreHeaderComments);
                    xmlOut.WriteStartElement("Comments");
                    xmlOut.WriteStartElement("NoSonar");
                    foreach (int line in comments.NoSonar)
                    {
                        xmlOut.WriteElementString("Line", line.ToString());
                    }
                    xmlOut.WriteEndElement();
                    xmlOut.WriteStartElement("NonBlank");
                    foreach (int line in comments.NonBlank)
                    {
                        xmlOut.WriteElementString("Line", line.ToString());
                    }
                    xmlOut.WriteEndElement();
                    xmlOut.WriteEndElement();

                    xmlOut.WriteStartElement("LinesOfCode");
                    foreach (int line in metrics.LinesOfCode())
                    {
                        xmlOut.WriteElementString("Line", line.ToString());
                    }
                    xmlOut.WriteEndElement();

                    xmlOut.WriteEndElement();

                    xmlOut.WriteStartElement("Issues");
                    foreach (var diagnostic in diagnosticsRunner.GetDiagnostics(syntaxTree))
                    {
                        xmlOut.WriteStartElement("Issue");
                        xmlOut.WriteElementString("Id", diagnostic.Id);
                        if (diagnostic.Location != Location.None)
                        {
                            xmlOut.WriteElementString("Line", (diagnostic.Location.GetLineSpan().StartLinePosition.Line + 1).ToString());
                        }
                        xmlOut.WriteElementString("Message", diagnostic.GetMessage());
                        xmlOut.WriteEndElement();
                    }
                    xmlOut.WriteEndElement();

                    xmlOut.WriteEndElement();
                }
                xmlOut.WriteEndElement();

                xmlOut.WriteEndElement();
                xmlOut.WriteEndDocument();
            }
        }

        /// <summary>
        /// Create and configure instances of all rules that are activated
        /// </summary>
        /// <param name="xmlIn">XML settings</param>
        /// <returns>All activated rules</returns>
        private static ImmutableArray<DiagnosticAnalyzer> ConfigureActivatedRules(XDocument xmlIn)
        {
            var rules = (from e in xmlIn.Descendants("Rule")
                         select e.Elements("Key").Single().Value)
                         .ToImmutableHashSet();

            var diagnosticAnalyzersBuilder = ImmutableArray.CreateBuilder<DiagnosticAnalyzer>();

            var superType = typeof(DiagnosticsRule);
            var activatedRules = from type in Assembly.GetExecutingAssembly().ExportedTypes
                                 where superType.IsAssignableFrom(type) && !type.IsAbstract
                                 let rule = (DiagnosticsRule)Activator.CreateInstance(type)
                                 where rules.Contains(rule.RuleId)
                                 select rule;

            foreach (DiagnosticsRule rule in activatedRules)
            {
                rule.Configure(xmlIn);
                diagnosticAnalyzersBuilder.Add(rule);
            }

            return diagnosticAnalyzersBuilder.ToImmutable();
        }
    }
}<|MERGE_RESOLUTION|>--- conflicted
+++ resolved
@@ -30,62 +30,6 @@
 
             var xmlOutSettings = new XmlWriterSettings { Encoding = Encoding.UTF8, Indent = true, IndentChars = "  " };
 
-<<<<<<< HEAD
-=======
-            var commentRegexpRules = from e in xmlIn.Descendants("Rule")
-                                     where "CommentRegularExpression".Equals((e.Elements("ParentKey").SingleOrDefault() ?? XElement.Parse("<Dummy />")).Value)
-                                     select e;
-            if (commentRegexpRules.Any())
-            {
-                var builder = ImmutableArray.CreateBuilder<CommentRegularExpressionRule>();
-                foreach (var commentRegexpRule in commentRegexpRules)
-                {
-                    string key = commentRegexpRule.Elements("Key").Single().Value;
-                    var parameters = commentRegexpRule.Descendants("Parameter");
-                    string message = (from e in parameters
-                                      where "message".Equals(e.Elements("Key").Single().Value)
-                                      select e.Elements("Value").Single().Value)
-                                  .Single();
-                    string regularExpression = (from e in parameters
-                                                where "regularExpression".Equals(e.Elements("Key").Single().Value)
-                                                select e.Elements("Value").Single().Value)
-                                  .Single();
-
-                    builder.Add(
-                        new CommentRegularExpressionRule
-                        {
-                            // TODO: Add rule description
-                            Descriptor = new DiagnosticDescriptor(key, "TODO", message, "SonarQube", DiagnosticSeverity.Warning, true),
-                            RegularExpression = regularExpression
-                        });
-
-                    var diagnostic = new CommentRegularExpression();
-                    diagnostic.Rules = builder.ToImmutable();
-                    diagnosticAnalyzersBuilder.Add(diagnostic);
-                }
-            }
-            if (rules.Contains("FunctionComplexity"))
-            {
-                var parameters = from e in xmlIn.Descendants("Rule")
-                                 where "FunctionComplexity".Equals(e.Elements("Key").Single().Value)
-                                 select e.Descendants("Parameter");
-                var maximum = (from e in parameters
-                               where "maximumFunctionComplexityThreshold".Equals(e.Elements("Key").Single().Value)
-                               select e.Elements("Value").Single().Value)
-                              .Single();
-
-                var diagnostic = new FunctionComplexity();
-                diagnostic.Maximum = int.Parse(maximum);
-                diagnosticAnalyzersBuilder.Add(diagnostic);
-            }
-
-            var diagnosticsRunner = new DiagnosticsRunner(diagnosticAnalyzersBuilder.ToImmutableArray());
-
-            var xmlOutSettings = new XmlWriterSettings();
-            xmlOutSettings.Encoding = Encoding.UTF8;
-            xmlOutSettings.Indent = true;
-            xmlOutSettings.IndentChars = "  ";
->>>>>>> 259fc77b
             using (var xmlOut = XmlWriter.Create(args[1], xmlOutSettings))
             {
                 xmlOut.WriteComment("This XML format is not an API");
