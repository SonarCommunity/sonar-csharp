﻿using System;
using System.Collections.Generic;
using System.Diagnostics;
using System.IO;
using System.Linq;
using System.Text;
using System.Text.RegularExpressions;
using Microsoft.CodeAnalysis;
using Microsoft.CodeAnalysis.CSharp;
using Microsoft.CodeAnalysis.CSharp.Syntax;
using SonarAnalyzer.ControlFlowGraph;
using SonarAnalyzer.ControlFlowGraph.CSharp;
using SonarAnalyzer.Helpers;
using SonarAnalyzer.ShimLayer.CSharp;

namespace SonarAnalyzer
{
    public static class SyntaxNodeExtension
    {
        public static string Dump(this SyntaxNode node)
        {
            return Regex.Replace(node.ToString(), @"\t|\n|\r", " ");
        }
    }

    public class MLIRExporter
    {
        public MLIRExporter(TextWriter w, SemanticModel model, bool withLoc)
        {
            writer = w;
            semanticModel = model;
            exportsLocations = withLoc;
        }

        public void ExportFunction(MethodDeclarationSyntax method)
        {
            if (method.Body == null)
            {
                return;
            }

            if (IsTooClomplexForMLIROrTheCFG(method))
            {
                writer.WriteLine($"// Skipping function {method.Identifier.ValueText}{GetAnonymousArgumentsString(method)}, it contains poisonous unsupported syntaxes");
                writer.WriteLine();
                return;
            }
            blockCounter = 0;
            blockMap.Clear();

            opCounter = 0;
            opMap.Clear();

            var returnType = HasNoReturn(method) ?
                "()" :
                MLIRType(method.ReturnType);
            writer.WriteLine($"func @{GetMangling(method)}{GetAnonymousArgumentsString(method)} -> {returnType} {GetLocation(method)} {{");
            CreateEntryBlock(method);

            var cfg = CSharpControlFlowGraph.Create(method.Body, semanticModel);
            foreach (var block in cfg.Blocks)
            {
<<<<<<< HEAD
                ExportBlock(block, block == cfg.EntryBlock, method, returnType);
=======
                ExportBlock(block, method);
>>>>>>> 52e57b4c
            }
            writer.WriteLine("}");
        }

        private string GetMangling(MethodDeclarationSyntax method)
        {
            var prettyName = EncodeName(semanticModel.GetDeclaredSymbol(method).ToDisplayString());
            var sb = new StringBuilder(prettyName.Length);
            foreach(char c in prettyName)
            {
                if (char.IsLetterOrDigit(c) || c == '.' || c == '_')
                {
                    sb.Append(c);
                }
                else if (char.IsSeparator(c))
                {
                    // Ignore it
                }
                else if(c == ',')
                {
                    sb.Append('.');
                }
                else
                {
                    sb.Append('$');
                }
            }
            return sb.ToString();
        }

        private bool IsTooClomplexForMLIROrTheCFG(MethodDeclarationSyntax method)
        {
            var symbol = semanticModel.GetDeclaredSymbol(method);
            if (symbol.IsAsync)
            {
                return true;
            }
            return method.DescendantNodes().Any(n =>
            n.IsKind(SyntaxKind.ForEachStatement) ||
            n.IsKind(SyntaxKind.AwaitExpression) ||
            n.IsKind(SyntaxKind.YieldReturnStatement) ||
            n.IsKind(SyntaxKind.YieldBreakStatement) ||
            n.IsKind(SyntaxKind.TryStatement) ||
            n.IsKind(SyntaxKind.UsingStatement) ||
            n.IsKind(SyntaxKind.LogicalAndExpression) ||
            n.IsKind(SyntaxKind.LogicalOrExpression) ||
            n.IsKind(SyntaxKind.ConditionalExpression) ||
            n.IsKind(SyntaxKind.ConditionalAccessExpression) ||
            n.IsKind(SyntaxKind.CoalesceExpression) ||
            n.IsKind(SyntaxKind.SwitchStatement) ||
            n.IsKind(SyntaxKind.ParenthesizedLambdaExpression) ||
            n.IsKind(SyntaxKind.SimpleLambdaExpression) ||
            n.IsKind(SyntaxKind.FixedStatement) ||
            n.IsKind(SyntaxKind.CheckedStatement) ||
            n.IsKind(SyntaxKind.CheckedExpression) ||
            n.IsKind(SyntaxKind.UncheckedExpression) ||
            n.IsKind(SyntaxKind.UncheckedStatement) ||
            n.IsKind(SyntaxKindEx.LocalFunctionStatement) ||
            n.IsKind(SyntaxKind.GotoStatement)
            );
        }

        private void CreateEntryBlock(MethodDeclarationSyntax method)
        {
            writer.WriteLine($"^entry {GetArgumentsString(method)}:");
            foreach (var param in method.ParameterList.Parameters)
            {
                if(string.IsNullOrEmpty(param.Identifier.ValueText))
                {
                    // An unnamed parameter cannot be used inside the function
                    continue;
                }
                var id = OpId(param);
                writer.WriteLine($"%{id} = cbde.alloca {MLIRType(param)} {GetLocation(param)}");
                writer.WriteLine($"cbde.store %{EncodeName(param.Identifier.ValueText)}, %{id} : memref<{MLIRType(param)}> {GetLocation(param)}");
            }
            writer.WriteLine("br ^0");
            writer.WriteLine();
        }

        private bool HasNoReturn(MethodDeclarationSyntax method)
        {
            return semanticModel.GetTypeInfo(method.ReturnType).Type.SpecialType == SpecialType.System_Void;
        }

<<<<<<< HEAD
        private void ExportBlock(Block block, bool isEntryBlock, MethodDeclarationSyntax parentMethod, string functionReturnType)
=======
        private void ExportBlock(Block block, MethodDeclarationSyntax parentMethod)
>>>>>>> 52e57b4c
        {
            if (block is ExitBlock && !HasNoReturn(parentMethod))
            {
               // If the method returns, it will have an explicit return, no need for this spurious block
                return;
            }
            else
            {
                writer.WriteLine($"^{BlockId(block)}: // {block.GetType().Name}"); // TODO: Block arguments...
            }
            // MLIR encodes blocks relationships in operations, not in blocks themselves
            foreach(var op in block.Instructions)
            {
                ExtractInstruction(op);
            }
            // MLIR encodes blocks relationships in operations, not in blocks themselves
            // So we need to add the corresponding operations at the end...
            switch (block)
            {
                case JumpBlock jb:
                    switch (jb.JumpNode)
                    {
                        case ReturnStatementSyntax ret:
                            if (ret.Expression == null)
                            {
                                writer.WriteLine($"return {GetLocation(ret)}");
                            }
                            else
                            {
                                Debug.Assert(functionReturnType!="()","Returning value in function declared with no return type");
                                string returnType = MLIRType(ret.Expression);
                                if (returnType == functionReturnType)
                                {
                                    writer.WriteLine($"return %{OpId(ret.Expression)} : {returnType} {GetLocation(ret)}");
                                }
                                else
                                {
                                    writer.WriteLine($"%{OpId(ret)} = cbde.unknown : {functionReturnType} {GetLocation(ret)} // cast return value from unsupported type");
                                    writer.WriteLine($"return %{OpId(ret)} : {functionReturnType} {GetLocation(ret)}");
                                }
                                    
                            }
                            break;
                        case BreakStatementSyntax breakStmt:
                            writer.WriteLine($"br ^{BlockId(jb.SuccessorBlock)} {GetLocation(breakStmt)} // break");
                            break;
                        case ContinueStatementSyntax continueStmt:
                            writer.WriteLine($"br ^{BlockId(jb.SuccessorBlock)} {GetLocation(continueStmt)} // continue");
                            break;
                        case ThrowStatementSyntax throwStmt:
                            // TODO : Should we transfert to a catch block if we are inside a try/catch?
                            writer.WriteLine($"cbde.throw %{OpId(throwStmt.Expression)} :  {MLIRType(throwStmt.Expression)} {GetLocation(throwStmt)}");
                            break;
                        default:
                            Debug.Assert(false, "Unknown kind of JumpBlock");
                            break;
                    }
                    break;
                case BinaryBranchBlock bbb:
                    var cond = GetCondition(bbb);
                    if (null == cond)
                    {
                        Debug.Assert(bbb.BranchingNode.Kind() == SyntaxKind.ForStatement);
                        writer.WriteLine($"br ^{BlockId(bbb.TrueSuccessorBlock)}");
                    }
                    else
                    {
                        writer.WriteLine($"cond_br %{OpId(cond)}, ^{BlockId(bbb.TrueSuccessorBlock)}, ^{BlockId(bbb.FalseSuccessorBlock)} {GetLocation(cond)}");
                    }
                    /*
                     * Up to now, we do exactly the same for all cases that may have created a BinaryBranchBlock
                     * maybe later, depending on the reason (if vs for?) we'll do something different
                     *
                    var condStatement = bbb.BranchingNode.Parent;
                    switch (condStatement.Kind())
                    {
                        case SyntaxKind.ConditionalExpression: // a ? b : c
                            var cond = condStatement as ConditionalExpressionSyntax;
                            writer.WriteLine($"cond_br %{OpId(cond.Condition)}, ^{BlockId(bbb.TrueSuccessorBlock)}, ^{BlockId(bbb.FalseSuccessorBlock)}");
                            break;
                        case SyntaxKind.IfStatement:
                            var ifCond = condStatement as IfStatementSyntax;
                            writer.WriteLine($"cond_br %{OpId(ifCond.Condition)}, ^{BlockId(bbb.TrueSuccessorBlock)}, ^{BlockId(bbb.FalseSuccessorBlock)}");
                            break;
                        case SyntaxKind.ForEachStatement:
                        case SyntaxKind.CoalesceExpression:
                        case SyntaxKind.ConditionalAccessExpression:
                        case SyntaxKind.LogicalAndExpression:
                        case SyntaxKind.LogicalOrExpression:
                        case SyntaxKind.ForStatement:
                        case SyntaxKind.CatchFilterClause:
                        default:
                            writer.WriteLine($"// Unhandled branch {bbb.BranchingNode.Kind().ToString()}");
                            break;

                    }*/
                    break;
                case SimpleBlock sb:
                    writer.WriteLine($"br ^{BlockId(sb.SuccessorBlock)}");
                    break;
                case ExitBlock eb:
                    // If we reach this point, it means the function has no return, we must manually add one
                    writer.WriteLine("return");
                    break;

            }
            writer.WriteLine();
        }

        private SyntaxNode GetCondition(BinaryBranchBlock bbb)
        {
            // For an if or a while, bbb.BranchingNode represent the condition, not the statement that holds the condition
            // For a for, bbb.BranchingNode represents the for. Since for is a statement, not an expression, if we
            // see a for, we know it's at the top level of the expression tree, so it cannot be a for inside of a if condition
            switch (bbb.BranchingNode.Kind())
            {
                case SyntaxKind.ForStatement:
                    var forStmt = bbb.BranchingNode as ForStatementSyntax;
                    return forStmt.Condition;
                case SyntaxKind.ForEachStatement:
                    Debug.Assert(false, "Not ready to handle those");
                    return null;
                default:
                    return bbb.BranchingNode;
            }
        }

        private string GetArgumentsString(MethodDeclarationSyntax method)
        {
            if (method.ParameterList.Parameters.Count == 0)
            {
                return string.Empty;
            }
            int paramCount = 0;
            var args = method.ParameterList.Parameters.Select(
                p => {
                    ++paramCount;
                    var paramName = string.IsNullOrEmpty(p.Identifier.ValueText) ?
                        ".param" + paramCount.ToString() :
                        EncodeName(p.Identifier.ValueText);
                    return $"%{paramName} : {MLIRType(p)}";
                }
                );
            return '(' + string.Join(", ", args) + ')';
        }

        private string GetAnonymousArgumentsString(MethodDeclarationSyntax method)
        {
            var args = method.ParameterList.Parameters.Select(p => MLIRType(p));
            return '(' + string.Join(", ", args) + ')';
        }

        private string MLIRType(ParameterSyntax p)
        {
            var symbolType = semanticModel.GetDeclaredSymbol(p).GetSymbolType();
            return symbolType == null ? "none" : MLIRType(symbolType);
        }

        private string MLIRType(ExpressionSyntax e) =>
            e.RemoveParentheses().Kind() == SyntaxKind.NullLiteralExpression ? "none" : MLIRType(semanticModel.GetTypeInfo(e).Type);

        private string MLIRType(VariableDeclaratorSyntax v) => MLIRType(semanticModel.GetDeclaredSymbol(v).GetSymbolType());

        private string MLIRType(ITypeSymbol csType)
        {
            Debug.Assert(csType != null);
            if (csType.SpecialType == SpecialType.System_Boolean)
            {
                return "i1";
            }
            else if (csType.SpecialType == SpecialType.System_Int32)
            {
                return "i32";
            }
            else
            {
                return "none";
            }
        }

        private bool IsTypeKnown(ITypeSymbol csType)
        {
            return csType != null &&
                (csType.SpecialType == SpecialType.System_Boolean ||
                csType.SpecialType == SpecialType.System_Int32);
        }

        private ExpressionSyntax getAssignmentValue(ExpressionSyntax rhs)
        {
            rhs = rhs.RemoveParentheses();
            while (rhs.IsKind(SyntaxKind.SimpleAssignmentExpression))
            {
                rhs = (rhs as AssignmentExpressionSyntax).Right.RemoveParentheses();
            }
            return rhs;
        }

        private void ExportConstant(SyntaxNode op, ITypeSymbol type, string value)
        {
            if (!IsTypeKnown(type))
            {
                writer.WriteLine($"%{OpId(op)} = constant unit {GetLocation(op)} // {op.ToFullString()} ({op.Kind()})");
                return;
            }
            writer.WriteLine($"%{OpId(op)} = constant {value} : {MLIRType(type)} {GetLocation(op)}");
        }

        private void ExtractInstruction(SyntaxNode op)
        {
            switch (op.Kind())
            {
                case SyntaxKind.AddExpression:
                case SyntaxKind.SubtractExpression:
                case SyntaxKind.MultiplyExpression:
                case SyntaxKind.DivideExpression:
                case SyntaxKind.ModuloExpression:
                    ExtractBinaryExpression(op);
                    break;
                case SyntaxKind.NumericLiteralExpression:
                    {
                        var lit = op as LiteralExpressionSyntax;
                        ExportConstant(op, semanticModel.GetTypeInfo(lit).Type, lit.Token.ValueText);
                        break;
                    }
                case SyntaxKind.EqualsExpression:
                    ExportComparison("eq", op);
                    break;
                case SyntaxKind.NotEqualsExpression:
                    ExportComparison("ne", op);
                    break;
                case SyntaxKind.GreaterThanExpression:
                    ExportComparison("sgt", op);
                    break;
                case SyntaxKind.GreaterThanOrEqualExpression:
                    ExportComparison("sge", op);
                    break;
                case SyntaxKind.LessThanExpression:
                    ExportComparison("slt", op);
                    break;
                case SyntaxKind.LessThanOrEqualExpression:
                    ExportComparison("sle", op);
                    break;
                case SyntaxKind.IdentifierName:
                    ExportIdentifierName(op);
                    break;
                case SyntaxKind.VariableDeclarator:
                    {
                        var decl = op as VariableDeclaratorSyntax;
                        var id = OpId(decl);
                        if (!IsTypeKnown(semanticModel.GetDeclaredSymbol(decl).GetSymbolType()))
                        {
                            // No need to write the variable, all references to it will be replaced by "unknown"
                            return;
                        }
                        writer.WriteLine($"%{id} = cbde.alloca {MLIRType(decl)} {GetLocation(decl)} // {decl.Identifier.ValueText}");
                        if (decl.Initializer != null)
                        {
                            if (!SupportedTypes(decl.Initializer.Value))
                            {
                                writer.WriteLine("// Initialized with unknown data");
                                break;
                            }
                            var value = getAssignmentValue(decl.Initializer.Value);
                            writer.WriteLine($"cbde.store %{OpId(value)}, %{id} : memref<{MLIRType(decl)}> {GetLocation(decl)}");
                        }
                    }
                    break;
                case SyntaxKind.SimpleAssignmentExpression:
                    {
                        ExportSimpleAssignment(op);
                        break;
                    }
                default:
                    if (op is ExpressionSyntax expr && !(op.Kind() is SyntaxKind.NullLiteralExpression))
                    {
                        var exprType = semanticModel.GetTypeInfo(expr).Type;
                        if (exprType == null)
                        {
                            // Some intermediate expressions have no type (member access, initialization of member...)
                            // and therefore, they have no real value associated to them, we can just ignore them
                            break;
                        }
                        writer.WriteLine($"%{OpId(op)} = cbde.unknown : {MLIRType(exprType)} {GetLocation(op)} // {op.Dump()} ({op.Kind()})");
                    }
                    else
                    {
                        writer.WriteLine($"%{OpId(op)} = cbde.unknown : none {GetLocation(op)} // {op.Dump()} ({op.Kind()})");
                    }
                    break;
            }
        }

        private void ExportSimpleAssignment(SyntaxNode op)
        {
            var assign = op as AssignmentExpressionSyntax;
            // We ignore the case where lhs is an expression (field, array...) because we currently do not support these yet
            if (!SupportedTypes(assign) || assign.Left is ExpressionSyntax)
            {
                return;
            }
            var lhs = semanticModel.GetSymbolInfo(assign.Left).Symbol.DeclaringSyntaxReferences[0].GetSyntax();
            var rhsType = semanticModel.GetTypeInfo(assign.Right).Type;
            string rhsId;
            if (rhsType.Kind == SymbolKind.ErrorType)
            {
                rhsId = UniqueOpId();
                writer.WriteLine($"%{rhsId} = cbde.unknown  : {MLIRType(assign)}");
            }
            else
            {
                rhsId = OpId(getAssignmentValue(assign.Right));
            }
            writer.WriteLine($"cbde.store %{rhsId}, %{OpId(lhs)} : memref<{MLIRType(assign)}> {GetLocation(op)}");
        }

        private void ExportIdentifierName(SyntaxNode op)
        {
            var id = op as IdentifierNameSyntax;
            var declSymbol = semanticModel.GetSymbolInfo(id).Symbol;
            if (declSymbol == null)
            {
                // In case of an unresolved call, just skip it
                writer.WriteLine($"// Unresolved: {id.Identifier.ValueText}");
                return;
            }
            if (declSymbol.DeclaringSyntaxReferences.Length == 0)
            {
                // The entity comes from another assembly... We can ignore it, it's not a variable
                // TODO : Check what happens for external constants, fields and properties...
                return;
            }
            var decl = declSymbol.DeclaringSyntaxReferences[0].GetSyntax();
            if (decl == null ||                    // Not sure if we can be in this situation...
                decl is MethodDeclarationSyntax || // We will fetch the function only when looking at the function call itself
                decl is ClassDeclarationSyntax  || // In "Class.member", we are not interested in the "Class" part
                decl is NamespaceDeclarationSyntax
                )
            {
                // We will fetch the function only when looking at the function call itself, we just skip the identifier
                return;
            }

            if (declSymbol is IFieldSymbol fieldSymbol && fieldSymbol.HasConstantValue)
            {
                var constValue = fieldSymbol.ConstantValue != null ? fieldSymbol.ConstantValue.ToString() : "null";
                ExportConstant(op, fieldSymbol.Type, constValue);
                return;
            }
            // IPropertySymbol could be either in a getter context (we should generate unknown) or in a setter
            // context (we should do nothing). However, it appears that in setter context, the CFG does not have an
            // instruction for fetching the property, so we should focus only on getter context.
            else if (declSymbol is IFieldSymbol || declSymbol is IPropertySymbol || !SupportedTypes(id))
            {
                writer.WriteLine($"%{OpId(op)} = cbde.unknown : {MLIRType(id)} {GetLocation(op)} // Not a variable of known type: {id.Identifier.ValueText}");
                return;
            }
            writer.WriteLine($"%{OpId(op)} = cbde.load %{OpId(decl)} : memref<{MLIRType(id)}> {GetLocation(op)}");
        }

        private void ExtractBinaryExpression(SyntaxNode op)
        {
            var binExpr = op as BinaryExpressionSyntax;
            if (!SupportedTypes(binExpr.Left, binExpr.Right, binExpr))
            {
                writer.WriteLine($"%{OpId(op)} = cbde.unknown : {MLIRType(binExpr)} {GetLocation(binExpr)} // Binary expression on unsupported types {op.Dump()}");
                return;
            }
            // TODO : C#8 : Use switch expression
            string opName;
            switch (binExpr.Kind())
            {
                case SyntaxKind.AddExpression: opName = "addi"; break;
                case SyntaxKind.SubtractExpression: opName = "subi"; break;
                case SyntaxKind.MultiplyExpression: opName = "muli"; break;
                case SyntaxKind.DivideExpression:  opName = "divis"; break;
                case SyntaxKind.ModuloExpression:  opName = "remis"; break;
                default:
                    {
                        writer.WriteLine($"%{OpId(op)} = cbde.unknown : {MLIRType(binExpr)} {GetLocation(binExpr)} // Unknown operator {op.Dump()}");
                        return;
                    }
            }

            writer.WriteLine($"%{OpId(op)} = {opName} %{OpId(getAssignmentValue(binExpr.Left))}, %{OpId(getAssignmentValue(binExpr.Right))} : {MLIRType(binExpr)} {GetLocation(binExpr)}");
        }

        private bool SupportedTypes(params ExpressionSyntax [] exprs)
        {
            return exprs.All(expr => IsTypeKnown(semanticModel.GetTypeInfo(expr).Type));
        }

        private void ExportComparison(string compName, SyntaxNode op)
        {
            var binExpr = op as BinaryExpressionSyntax;
            if (!SupportedTypes(binExpr.Left, binExpr.Right))
            {
                writer.WriteLine($"%{OpId(op)} = cbde.unknown : i1  {GetLocation(binExpr)} // comparison of unknown type: {op.Dump()}");
                return;
            }
            // The type is the type of the operands, not of the result, which is always i1
            writer.WriteLine($"%{OpId(op)} = cmpi \"{compName}\", %{OpId(getAssignmentValue(binExpr.Left))}, %{OpId(getAssignmentValue(binExpr.Right))} : {MLIRType(binExpr.Left)} {GetLocation(binExpr)}");
        }

        private string GetLocation(SyntaxNode node)
        {
            if (!exportsLocations)
            {
                return string.Empty;
            }
            // TODO: We should decide which of GetLineSpan or GetMappedLineSpan is better to use
            var loc = node.GetLocation().GetLineSpan();
            var location = $"loc(\"{loc.Path}\"" +
                $" :{loc.StartLinePosition.Line}" +
                $" :{loc.StartLinePosition.Character})";

            return location;
        }

        private readonly TextWriter writer;
        private readonly SemanticModel semanticModel;
        private readonly bool exportsLocations;
        private readonly Dictionary<Block, int> blockMap = new Dictionary<Block, int>();
        private int blockCounter = 0;
        private readonly Dictionary<SyntaxNode, int> opMap = new Dictionary<SyntaxNode, int>();
        private int opCounter = 0;
        private readonly Encoding encoder = System.Text.Encoding.GetEncoding("ASCII", new PreservingEncodingFallback(), DecoderFallback.ExceptionFallback);

        public int BlockId(Block cfgBlock) =>
            this.blockMap.GetOrAdd(cfgBlock, b => this.blockCounter++);
        public string OpId(SyntaxNode node)
        {
            return this.opMap.GetOrAdd(node.RemoveParentheses(), b => this.opCounter++).ToString();
        }
        public string UniqueOpId()
        {
            return (opCounter++).ToString();
        }

        public string EncodeName(string name)
        {
            Byte[] encodedBytes = encoder.GetBytes(name);
            return '_' + encoder.GetString(encodedBytes);

        }
    }
}<|MERGE_RESOLUTION|>--- conflicted
+++ resolved
@@ -60,11 +60,7 @@
             var cfg = CSharpControlFlowGraph.Create(method.Body, semanticModel);
             foreach (var block in cfg.Blocks)
             {
-<<<<<<< HEAD
                 ExportBlock(block, block == cfg.EntryBlock, method, returnType);
-=======
-                ExportBlock(block, method);
->>>>>>> 52e57b4c
             }
             writer.WriteLine("}");
         }
@@ -150,11 +146,7 @@
             return semanticModel.GetTypeInfo(method.ReturnType).Type.SpecialType == SpecialType.System_Void;
         }
 
-<<<<<<< HEAD
         private void ExportBlock(Block block, bool isEntryBlock, MethodDeclarationSyntax parentMethod, string functionReturnType)
-=======
-        private void ExportBlock(Block block, MethodDeclarationSyntax parentMethod)
->>>>>>> 52e57b4c
         {
             if (block is ExitBlock && !HasNoReturn(parentMethod))
             {
