﻿/*
 * SonarAnalyzer for .NET
 * Copyright (C) 2015-2019 SonarSource SA
 * mailto: contact AT sonarsource DOT com
 *
 * This program is free software; you can redistribute it and/or
 * modify it under the terms of the GNU Lesser General Public
 * License as published by the Free Software Foundation; either
 * version 3 of the License, or (at your option) any later version.
 *
 * This program is distributed in the hope that it will be useful,
 * but WITHOUT ANY WARRANTY; without even the implied warranty of
 * MERCHANTABILITY or FITNESS FOR A PARTICULAR PURPOSE.  See the GNU
 * Lesser General Public License for more details.
 *
 * You should have received a copy of the GNU Lesser General Public License
 * along with this program; if not, write to the Free Software Foundation,
 * Inc., 51 Franklin Street, Fifth Floor, Boston, MA  02110-1301, USA.
 */

using System.Collections.Generic;
using System.Linq;
using FluentAssertions;
using Microsoft.CodeAnalysis;
using CSharp = Microsoft.CodeAnalysis.CSharp.Syntax;
using VisualBasic = Microsoft.CodeAnalysis.VisualBasic.Syntax;
using Microsoft.VisualStudio.TestTools.UnitTesting;
using SonarAnalyzer.Helpers.CSharp;
using SonarAnalyzer.Helpers.VisualBasic;

namespace SonarAnalyzer.UnitTest.Helpers
{
    [TestClass]
    public class EquivalenceCheckerTest
    {
        private const string Source_CS = @"
namespace Test
{
    class TestClass
    {
        int Property {get;set;}

        public void Method1()
        {
            var x = Property;
            Console.WriteLine(x);
        }

        public void Method2()
        {
            var x = Property;
            Console.WriteLine(x);
        }

        public void Method3()
        {
            var x = Property+2;
            Console.Write(x);
        }

        public void Method4()
        {
            var x = Property-2;
            Console.Write(x);
        }
    }
}";

        private const string Source_VB = @"
Namespace Test

    Class TestClass

        Public Property Value As Integer

        Public Sub Method1()
            If True Then
                Dim x As Integer = Value
                Console.WriteLine(x)
            End If
        End Sub

        Public Sub Method2()
            If True Then
                Dim x As Integer = Value
                Console.WriteLine(x)
            End If
        End Sub

        Public Sub Method3()
            If True Then
                Dim x As Integer = Value + 2
                Console.Write(x)
            End If
        End Sub

        Public Sub Method4()
            If True Then
                Dim x As Integer = Value - 2
                Console.Write(x)
            End If
        End Sub

    End Class

End Namespace";

        private List<CSharp.MethodDeclarationSyntax> methods_CS;
        private List<VisualBasic.MethodBlockSyntax> methods_VB;

        [TestInitialize]
        public void TestSetup()
        {
            var syntaxTree_CS = Microsoft.CodeAnalysis.CSharp.CSharpSyntaxTree.ParseText(Source_CS);
            this.methods_CS = syntaxTree_CS.GetRoot().DescendantNodes().OfType<CSharp.MethodDeclarationSyntax>().ToList();

            var syntaxTree_VB = Microsoft.CodeAnalysis.VisualBasic.VisualBasicSyntaxTree.ParseText(Source_VB);
            this.methods_VB = syntaxTree_VB.GetRoot().DescendantNodes().OfType<VisualBasic.MethodBlockSyntax>().ToList();
        }

        [TestMethod]
        public void AreEquivalent_Node_CS()
        {
            var result = CSharpEquivalenceChecker.AreEquivalent(
                this.methods_CS.First(m => m.Identifier.ValueText == "Method1").Body,
                this.methods_CS.First(m => m.Identifier.ValueText == "Method2").Body);
            result.Should().BeTrue();

            result = CSharpEquivalenceChecker.AreEquivalent(
                this.methods_CS.First(m => m.Identifier.ValueText == "Method1").Body,
                this.methods_CS.First(m => m.Identifier.ValueText == "Method3").Body);
            result.Should().BeFalse();
        }

        [TestMethod]
        public void AreEquivalent_List_CS()
        {
            var result = CSharpEquivalenceChecker.AreEquivalent(
                this.methods_CS.First(m => m.Identifier.ValueText == "Method1").Body.Statements,
                this.methods_CS.First(m => m.Identifier.ValueText == "Method2").Body.Statements);
            result.Should().BeTrue();

            result = CSharpEquivalenceChecker.AreEquivalent(
                this.methods_CS.First(m => m.Identifier.ValueText == "Method1").Body.Statements,
                this.methods_CS.First(m => m.Identifier.ValueText == "Method3").Body.Statements);
<<<<<<< HEAD
=======
            result.Should().BeFalse();
        }
        
        [TestMethod]
        public void EqualityComparer_Node_CS()
        {
            var comparer = new CSharpSyntaxNodeEqualityComparer<CSharp.BlockSyntax>();
            var method1 = this.methods_CS.First(m => m.Identifier.ValueText == "Method1").Body;
            var method2 = this.methods_CS.First(m => m.Identifier.ValueText == "Method2").Body;
            var method3 = this.methods_CS.First(m => m.Identifier.ValueText == "Method3").Body;
            var method4 = this.methods_CS.First(m => m.Identifier.ValueText == "Method4").Body;

            var result = comparer.Equals(method1, method2);
            result.Should().BeTrue();

            result = comparer.Equals(method1, method3);
>>>>>>> 7d45bf59
            result.Should().BeFalse();

            var hashSet = new HashSet<CSharp.BlockSyntax>(new[] { method1, method2, method3 }, comparer);
            hashSet.Count.Should().Be(2);
            hashSet.Contains(method1).Should().BeTrue();
            hashSet.Contains(method4).Should().BeFalse();
        }
        
        [TestMethod]
<<<<<<< HEAD
        public void EqualityComparer_Node_CS()
        {
            var comparer = new CSharpSyntaxNodeEqualityComparer<CSharp.BlockSyntax>();
            var method1 = this.methods_CS.First(m => m.Identifier.ValueText == "Method1").Body;
            var method2 = this.methods_CS.First(m => m.Identifier.ValueText == "Method2").Body;
            var method3 = this.methods_CS.First(m => m.Identifier.ValueText == "Method3").Body;
            var method4 = this.methods_CS.First(m => m.Identifier.ValueText == "Method4").Body;

            var result = comparer.Equals(method1, method2);
            result.Should().BeTrue();

            result = comparer.Equals(method1, method3);
            result.Should().BeFalse();

            var hashSet = new HashSet<CSharp.BlockSyntax>(new[] { method1, method2, method3 }, comparer);
            hashSet.Count.Should().Be(2);
            hashSet.Contains(method1).Should().BeTrue();
            hashSet.Contains(method4).Should().BeFalse();
        }

        [TestMethod]
=======
>>>>>>> 7d45bf59
        public void EqualityComparer_List_CS()
        {
            var comparer = new CSharpSyntaxNodeEqualityComparer<CSharp.StatementSyntax>();
            var method1 = this.methods_CS.First(m => m.Identifier.ValueText == "Method1").Body.Statements;
            var method2 = this.methods_CS.First(m => m.Identifier.ValueText == "Method2").Body.Statements;
            var method3 = this.methods_CS.First(m => m.Identifier.ValueText == "Method3").Body.Statements;
            var method4 = this.methods_CS.First(m => m.Identifier.ValueText == "Method4").Body.Statements;

            var result = comparer.Equals(method1, method2);
            result.Should().BeTrue();

            result = comparer.Equals(method1, method3);
            result.Should().BeFalse();

            var hashSet = new HashSet<SyntaxList<CSharp.StatementSyntax>>(new[] { method1, method2, method3 }, comparer);
            hashSet.Count.Should().Be(2);
            hashSet.Contains(method1).Should().BeTrue();
            hashSet.Contains(method4).Should().BeFalse();
        }

        [TestMethod]
        public void AreEquivalent_Node_VB()
        {
            var result = VisualBasicEquivalenceChecker.AreEquivalent(
                this.methods_VB.First(m => m.GetIdentifierText() == "Method1").Statements.First(),
                this.methods_VB.First(m => m.GetIdentifierText() == "Method2").Statements.First());
            result.Should().BeTrue();

            result = VisualBasicEquivalenceChecker.AreEquivalent(
                this.methods_VB.First(m => m.GetIdentifierText() == "Method1").Statements.First(),
                this.methods_VB.First(m => m.GetIdentifierText() == "Method3").Statements.First());
            result.Should().BeFalse();
        }

        [TestMethod]
        public void AreEquivalent_List_VB()
        {
            var result = VisualBasicEquivalenceChecker.AreEquivalent(
                this.methods_VB.First(m => m.GetIdentifierText() == "Method1").Statements,
                this.methods_VB.First(m => m.GetIdentifierText() == "Method2").Statements);
            result.Should().BeTrue();

            result = VisualBasicEquivalenceChecker.AreEquivalent(
                this.methods_VB.First(m => m.GetIdentifierText() == "Method1").Statements,
                this.methods_VB.First(m => m.GetIdentifierText() == "Method3").Statements);
            result.Should().BeFalse();
        }

        [TestMethod]
        public void EqualityComparer_Node_VB()
        {
            var comparer = new VisualBasicSyntaxNodeEqualityComparer<VisualBasic.StatementSyntax>();
            var method1 = this.methods_VB.First(m => m.GetIdentifierText() == "Method1").Statements.First();
            var method2 = this.methods_VB.First(m => m.GetIdentifierText() == "Method2").Statements.First();
            var method3 = this.methods_VB.First(m => m.GetIdentifierText() == "Method3").Statements.First();
            var method4 = this.methods_VB.First(m => m.GetIdentifierText() == "Method4").Statements.First();

            var result = comparer.Equals(method1, method2);
            result.Should().BeTrue();

            result = comparer.Equals(method1, method3);
            result.Should().BeFalse();

            var hashSet = new HashSet<VisualBasic.StatementSyntax>(new[] { method1, method2, method3 }, comparer);
            hashSet.Count.Should().Be(2);
            hashSet.Contains(method1).Should().BeTrue();
            hashSet.Contains(method4).Should().BeFalse();
        }

        [TestMethod]
        public void EqualityComparer_List_VB()
        {
            var comparer = new VisualBasicSyntaxNodeEqualityComparer<VisualBasic.StatementSyntax>();
            var method1 = this.methods_VB.First(m => m.GetIdentifierText() == "Method1").Statements;
            var method2 = this.methods_VB.First(m => m.GetIdentifierText() == "Method2").Statements;
            var method3 = this.methods_VB.First(m => m.GetIdentifierText() == "Method3").Statements;
            var method4 = this.methods_VB.First(m => m.GetIdentifierText() == "Method4").Statements;

            var result = comparer.Equals(method1, method2);
            result.Should().BeTrue();

            result = comparer.Equals(method1, method3);
            result.Should().BeFalse();
            
            var hashSet = new HashSet<SyntaxList<VisualBasic.StatementSyntax>>(new[] { method1, method2, method3 }, comparer);
            hashSet.Count.Should().Be(2);
            hashSet.Contains(method1).Should().BeTrue();
            hashSet.Contains(method4).Should().BeFalse();
        }

    }
}<|MERGE_RESOLUTION|>--- conflicted
+++ resolved
@@ -143,8 +143,6 @@
             result = CSharpEquivalenceChecker.AreEquivalent(
                 this.methods_CS.First(m => m.Identifier.ValueText == "Method1").Body.Statements,
                 this.methods_CS.First(m => m.Identifier.ValueText == "Method3").Body.Statements);
-<<<<<<< HEAD
-=======
             result.Should().BeFalse();
         }
         
@@ -161,7 +159,6 @@
             result.Should().BeTrue();
 
             result = comparer.Equals(method1, method3);
->>>>>>> 7d45bf59
             result.Should().BeFalse();
 
             var hashSet = new HashSet<CSharp.BlockSyntax>(new[] { method1, method2, method3 }, comparer);
@@ -171,30 +168,6 @@
         }
         
         [TestMethod]
-<<<<<<< HEAD
-        public void EqualityComparer_Node_CS()
-        {
-            var comparer = new CSharpSyntaxNodeEqualityComparer<CSharp.BlockSyntax>();
-            var method1 = this.methods_CS.First(m => m.Identifier.ValueText == "Method1").Body;
-            var method2 = this.methods_CS.First(m => m.Identifier.ValueText == "Method2").Body;
-            var method3 = this.methods_CS.First(m => m.Identifier.ValueText == "Method3").Body;
-            var method4 = this.methods_CS.First(m => m.Identifier.ValueText == "Method4").Body;
-
-            var result = comparer.Equals(method1, method2);
-            result.Should().BeTrue();
-
-            result = comparer.Equals(method1, method3);
-            result.Should().BeFalse();
-
-            var hashSet = new HashSet<CSharp.BlockSyntax>(new[] { method1, method2, method3 }, comparer);
-            hashSet.Count.Should().Be(2);
-            hashSet.Contains(method1).Should().BeTrue();
-            hashSet.Contains(method4).Should().BeFalse();
-        }
-
-        [TestMethod]
-=======
->>>>>>> 7d45bf59
         public void EqualityComparer_List_CS()
         {
             var comparer = new CSharpSyntaxNodeEqualityComparer<CSharp.StatementSyntax>();
